--- conflicted
+++ resolved
@@ -30,15 +30,7 @@
 -define(SERVER, ?MODULE).
 -define(DEFAULT_BROADCAST_TIME, 100).
 -define(DEFAULT_ELECTION_MULT, 3).
-<<<<<<< HEAD
-% this should be approx twice as long as the time it takes to perform an
-% fsync operation to increase the chance of committing only based on peers having
-% persisted the logs - currently set to quite a generous default.
-% TODO: make configurable.
--define(DEFAULT_SYNC_INTERVAL, 50).
 -define(DEFAULT_STOP_FOLLOWER_ELECTION, false).
-=======
->>>>>>> d807d2e8
 
 -type command_reply_mode() ::
     after_log_append | await_consensus | notify_on_consensus.
@@ -67,14 +59,9 @@
                 election_timeout_multiplier :: non_neg_integer(),
                 proxy :: maybe(pid()),
                 monitors = #{} :: #{pid() => reference()},
-<<<<<<< HEAD
-                sync_scheduled = false :: boolean(),
                 pending_commands = [] :: [{{pid(), any()}, term()}],
                 stop_follower_election :: boolean(),
                 leader_monitor :: reference() | undefined }).
-=======
-                pending_commands = [] :: [{{pid(), any()}, term()}]}).
->>>>>>> d807d2e8
 
 %%%===================================================================
 %%% API
@@ -143,15 +130,10 @@
     BroadcastTime = maps:get(broadcast_time, Config, ?DEFAULT_BROADCAST_TIME),
     Mult = maps:get(election_timeout_multiplier , Config, ?DEFAULT_ELECTION_MULT),
     State = #state{node_state = NodeState, name = Key,
-<<<<<<< HEAD
-                   broadcast_time = maps:get(broadcast_time, Config, ?DEFAULT_BROADCAST_TIME),
-                   election_timeout_multiplier = maps:get(election_timeout_multiplier , Config, ?DEFAULT_ELECTION_MULT),
                    stop_follower_election = maps:get(stop_follower_election, Config,
-                                                     ?DEFAULT_STOP_FOLLOWER_ELECTION)
-=======
+                                                     ?DEFAULT_STOP_FOLLOWER_ELECTION),
                    broadcast_time = BroadcastTime,
                    election_timeout_multiplier = Mult
->>>>>>> d807d2e8
                   },
     ra_heartbeat_monitor:register(Key, [N || {_, N} <- Peers]),
     ?DBG("~p init: MachineState: ~p Cluster: ~p~n", [Id, MacState, Peers]),

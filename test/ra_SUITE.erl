--- conflicted
+++ resolved
@@ -37,13 +37,8 @@
 groups() ->
     [
      {ra_log_memory, [], all_tests()},
-<<<<<<< HEAD
      {ra_log_file, [], all_tests()},
-     {ra_log_file_sync_always, [], all_tests()},
      {ra_reduce_network_usage, [], all_tests()}
-=======
-     {ra_log_file, [], all_tests()}
->>>>>>> d807d2e8
     ].
 
 suite() -> [{timetrap, {seconds, 30}}].
@@ -327,24 +322,13 @@
     terminate_cluster(Cluster).
 
 add_node(Config) ->
-<<<<<<< HEAD
     StartNode = ?config(start_node_fun, Config),
     [A, _B] = Cluster = start_local_cluster(2, "test", fun erlang:'+'/2, 0,
                                             Config),
     {ok, {_, Term}, Leader} = ra:send_and_await_consensus(A, 9),
     C = ra_node:name("test", "3"),
-    {ok, {_, Term}, _Leader} = ra:add_node(Leader, C),
+    {ok, {_, Term}, _Leader} = ra:add_node(Leader, {C, node()}),
     ok = StartNode(C, Cluster, fun erlang:'+'/2, 0),
-=======
-    [A, _B] = Cluster = start_local_cluster(2, ?config(test_name, Config),
-                                            fun erlang:'+'/2, 0,
-                                            Config),
-    {ok, {_, Term}, Leader} = ra:send_and_await_consensus(A, 9,
-                                                          ?SEND_AND_AWAIT_CONSENSUS_TIMEOUT),
-    C = ra_node:name(?config(test_name, Config), "3"),
-    {ok, {_, Term}, _Leader} = ra:add_node(Leader, {C, node()}),
-    ok = ra:start_node(C, Cluster, fun erlang:'+'/2, 0),
->>>>>>> d807d2e8
     timer:sleep(2000),
     {ok, {{_, Term}, 9}, Leader} = ra:consistent_query(C, fun(S) -> S end),
     terminate_cluster([C | Cluster]).
